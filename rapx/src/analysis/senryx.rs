pub mod contracts;
#[allow(unused)]
pub mod dominated_chain;
pub mod generic_check;
pub mod inter_record;
pub mod matcher;
#[allow(unused)]
pub mod visitor;
pub mod visitor_check;
use crate::analysis::utils::fn_info::*;
use crate::{
    analysis::unsafety_isolation::{
        hir_visitor::{ContainsUnsafe, RelatedFnCollector},
        UnsafetyIsolationCheck,
    },
    rap_info, rap_warn,
};
use inter_record::InterAnalysisRecord;
use rustc_hir::def_id::DefId;
use rustc_middle::mir::{BasicBlock, Operand, TerminatorKind};
use rustc_middle::ty;
use rustc_middle::ty::TyCtxt;
use std::collections::{HashMap, HashSet};
use visitor::{BodyVisitor, CheckResult};

use super::core::alias::mop::MopAlias;
use super::core::alias::FnMap;

macro_rules! cond_print {
    ($cond:expr, $($t:tt)*) => {if $cond {rap_warn!($($t)*)} else {rap_info!($($t)*)}};
}

pub enum CheckLevel {
    High,
    Medium,
    Low,
}

pub struct SenryxCheck<'tcx> {
    pub tcx: TyCtxt<'tcx>,
    pub threshhold: usize,
    pub global_recorder: HashMap<DefId, InterAnalysisRecord<'tcx>>,
}

impl<'tcx> SenryxCheck<'tcx> {
    pub fn new(tcx: TyCtxt<'tcx>, threshhold: usize) -> Self {
        Self {
            tcx,
            threshhold,
            global_recorder: HashMap::new(),
        }
    }

    pub fn start(&mut self, check_level: CheckLevel, is_verify: bool) {
        let hir_map = self.tcx.hir().clone();
        let tcx = self.tcx;
        let mut mop = MopAlias::new(self.tcx);
        let fn_map = mop.start();
        let related_items = RelatedFnCollector::collect(tcx);
        for (_, &ref vec) in &related_items.clone() {
            for (body_id, _span) in vec {
                let (function_unsafe, block_unsafe) =
                    ContainsUnsafe::contains_unsafe(tcx, *body_id);
                let def_id = hir_map.body_owner_def_id(*body_id).to_def_id();
                if !Self::filter_by_check_level(tcx, &check_level, def_id) {
                    continue;
                }
                if block_unsafe && is_verify {
                    // if get_all_std_unsafe_callees(self.tcx, def_id).len() > 0 {
                    //     let results = get_all_std_unsafe_callees(self.tcx, def_id);
                    //     rap_warn!(
                    //         "In func {:?} contains:",
                    //         get_cleaned_def_path_name(self.tcx, def_id)
                    //     );
                    //     for re in results {
                    //         rap_warn!(" - {:?}", re);
                    //     }
                    // }
                    self.check_soundness(def_id, &fn_map);
                }
                if function_unsafe && !is_verify {
                    self.annotate_safety(def_id);
                }
            }
        }
    }

    pub fn filter_by_check_level(
        tcx: TyCtxt<'tcx>,
        check_level: &CheckLevel,
        def_id: DefId,
    ) -> bool {
        match *check_level {
            CheckLevel::High => check_visibility(tcx, def_id),
            _ => true,
        }
    }

    pub fn check_soundness(&mut self, def_id: DefId, fn_map: &FnMap) {
        let check_results = self.body_visit_and_check(def_id, fn_map);
        let tcx = self.tcx;
        if check_results.len() > 0 {
            Self::show_check_results(tcx, def_id, check_results);
        }
    }

    pub fn annotate_safety(&self, def_id: DefId) {
        let annotation_results = self.get_annotation(def_id);
        if annotation_results.len() == 0 {
            return;
        }
        Self::show_annotate_results(self.tcx, def_id, annotation_results);
<<<<<<< HEAD
=======
    }

    pub fn body_visit_and_check(&mut self, def_id: DefId, fn_map: &FnMap) -> Vec<CheckResult> {
        let mut body_visitor = BodyVisitor::new(self.tcx, def_id, self.global_recorder.clone(), 0);
        let func_type = get_type(self.tcx, def_id);
        if func_type == 1 {
            let func_cons = get_cons(self.tcx, def_id);
            for func_con in func_cons {
                let mut cons_body_visitor =
                    BodyVisitor::new(self.tcx, func_con.0, self.global_recorder.clone(), 0);
                cons_body_visitor.path_forward_check(fn_map);
                // TODO: cache fields' states

                // TODO: update method body's states

                // analyze body's states
                body_visitor.path_forward_check(fn_map);
            }
        } else {
            body_visitor.path_forward_check(fn_map);
        }
        return body_visitor.check_results;
>>>>>>> c13b7660
    }

    pub fn body_visit_and_check_uig(&self, def_id: DefId) {
        let mut uig_checker = UnsafetyIsolationCheck::new(self.tcx);
        let func_type = get_type(self.tcx, def_id);
        if func_type == 1 && self.get_annotation(def_id).len() > 0 {
            let func_cons = uig_checker.search_constructor(def_id);
            for func_con in func_cons {
<<<<<<< HEAD
                if UnsafetyIsolationCheck::check_safety(self.tcx, func_con) {
=======
                if check_safety(self.tcx, func_con) {
>>>>>>> c13b7660
                    Self::show_annotate_results(self.tcx, func_con, self.get_annotation(def_id));
                    // uphold safety to unsafe constructor
                }
            }
        }
    }

    pub fn get_annotation(&self, def_id: DefId) -> HashSet<String> {
        let mut results = HashSet::new();
        if !self.tcx.is_mir_available(def_id) {
            return results;
        }
        let body = self.tcx.optimized_mir(def_id);
        let basicblocks = &body.basic_blocks;
        for i in 0..basicblocks.len() {
            let iter = BasicBlock::from(i);
            let terminator = basicblocks[iter].terminator.clone().unwrap();
            match terminator.kind {
                TerminatorKind::Call {
                    ref func,
                    args: _,
                    destination: _,
                    target: _,
                    unwind: _,
                    call_source: _,
                    fn_span: _,
                } => match func {
                    Operand::Constant(c) => match c.ty().kind() {
                        ty::FnDef(id, ..) => {
<<<<<<< HEAD
                            if UigUnit::get_sp(self.tcx, *id).len() > 0 {
                                results.extend(UigUnit::get_sp(self.tcx, *id));
=======
                            if get_sp(self.tcx, *id).len() > 0 {
                                results.extend(get_sp(self.tcx, *id));
>>>>>>> c13b7660
                            } else {
                                results.extend(self.get_annotation(*id));
                            }
                        }
                        _ => {}
                    },
                    _ => {}
                },
                _ => {}
            }
        }
        results
    }

    pub fn show_check_results(tcx: TyCtxt<'tcx>, def_id: DefId, check_results: Vec<CheckResult>) {
        rap_info!(
            "--------In safe function {:?}---------",
<<<<<<< HEAD
            UigUnit::get_cleaned_def_path_name(tcx, def_id)
=======
            get_cleaned_def_path_name(tcx, def_id)
>>>>>>> c13b7660
        );
        for check_result in &check_results {
            cond_print!(
                check_result.failed_contracts.len() > 0,
                "  Unsafe api {:?}: {} passed, {} failed!",
                check_result.func_name,
                check_result.passed_contracts.len(),
                check_result.failed_contracts.len()
            );
            for failed_contract in &check_result.failed_contracts {
                cond_print!(
                    check_result.failed_contracts.len() > 0,
                    "      Contract failed: {:?}",
                    failed_contract
                );
            }
        }
    }

    pub fn show_annotate_results(
        tcx: TyCtxt<'tcx>,
        def_id: DefId,
        annotation_results: HashSet<String>,
    ) {
        rap_info!(
            "--------In unsafe function {:?}---------",
<<<<<<< HEAD
            UigUnit::get_cleaned_def_path_name(tcx, def_id)
=======
            get_cleaned_def_path_name(tcx, def_id)
>>>>>>> c13b7660
        );
        rap_warn!("Lack safety annotations: {:?}.", annotation_results);
    }
}<|MERGE_RESOLUTION|>--- conflicted
+++ resolved
@@ -110,8 +110,6 @@
             return;
         }
         Self::show_annotate_results(self.tcx, def_id, annotation_results);
-<<<<<<< HEAD
-=======
     }
 
     pub fn body_visit_and_check(&mut self, def_id: DefId, fn_map: &FnMap) -> Vec<CheckResult> {
@@ -134,7 +132,6 @@
             body_visitor.path_forward_check(fn_map);
         }
         return body_visitor.check_results;
->>>>>>> c13b7660
     }
 
     pub fn body_visit_and_check_uig(&self, def_id: DefId) {
@@ -143,11 +140,7 @@
         if func_type == 1 && self.get_annotation(def_id).len() > 0 {
             let func_cons = uig_checker.search_constructor(def_id);
             for func_con in func_cons {
-<<<<<<< HEAD
-                if UnsafetyIsolationCheck::check_safety(self.tcx, func_con) {
-=======
                 if check_safety(self.tcx, func_con) {
->>>>>>> c13b7660
                     Self::show_annotate_results(self.tcx, func_con, self.get_annotation(def_id));
                     // uphold safety to unsafe constructor
                 }
@@ -177,13 +170,8 @@
                 } => match func {
                     Operand::Constant(c) => match c.ty().kind() {
                         ty::FnDef(id, ..) => {
-<<<<<<< HEAD
-                            if UigUnit::get_sp(self.tcx, *id).len() > 0 {
-                                results.extend(UigUnit::get_sp(self.tcx, *id));
-=======
                             if get_sp(self.tcx, *id).len() > 0 {
                                 results.extend(get_sp(self.tcx, *id));
->>>>>>> c13b7660
                             } else {
                                 results.extend(self.get_annotation(*id));
                             }
@@ -201,11 +189,7 @@
     pub fn show_check_results(tcx: TyCtxt<'tcx>, def_id: DefId, check_results: Vec<CheckResult>) {
         rap_info!(
             "--------In safe function {:?}---------",
-<<<<<<< HEAD
-            UigUnit::get_cleaned_def_path_name(tcx, def_id)
-=======
             get_cleaned_def_path_name(tcx, def_id)
->>>>>>> c13b7660
         );
         for check_result in &check_results {
             cond_print!(
@@ -232,11 +216,7 @@
     ) {
         rap_info!(
             "--------In unsafe function {:?}---------",
-<<<<<<< HEAD
-            UigUnit::get_cleaned_def_path_name(tcx, def_id)
-=======
             get_cleaned_def_path_name(tcx, def_id)
->>>>>>> c13b7660
         );
         rap_warn!("Lack safety annotations: {:?}.", annotation_results);
     }
