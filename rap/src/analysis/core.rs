--- conflicted
+++ resolved
@@ -1,9 +1,4 @@
 pub mod alias;
-<<<<<<< HEAD
-pub mod value_flow;
-pub mod control_flow;
-pub mod heap_item;
-=======
 pub mod dataflow;
 pub mod control_flow;
->>>>>>> 1aa9de7a
+pub mod heap_item;