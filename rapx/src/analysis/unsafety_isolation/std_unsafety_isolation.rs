--- conflicted
+++ resolved
@@ -73,20 +73,6 @@
                 continue;
             }
             if tcx.def_kind(def_id) == DefKind::Fn || tcx.def_kind(def_id) == DefKind::AssocFn {
-<<<<<<< HEAD
-                if Self::check_safety(tcx, def_id)
-                    && self.tcx.visibility(def_id) == Visibility::Public
-                {
-                    // if UigUnit::get_sp(tcx, def_id).len() == 0 {
-                    //     println!("name : {:?}", UigUnit::get_cleaned_def_path_name(tcx, def_id));
-                    // }
-                    unsafe_fn.insert(def_id);
-                    self.insert_uig(
-                        def_id,
-                        self.get_callees(def_id),
-                        Self::get_cons(tcx, def_id),
-                    );
-=======
                 // if Self::check_safety(tcx, def_id)
                 //     && Self::check_visibility(tcx, def_id)
                 if check_visibility(tcx, def_id) {
@@ -101,7 +87,6 @@
                         }
                     }
                     self.insert_uig(def_id, get_callees(tcx, def_id), get_cons(tcx, def_id));
->>>>>>> c13b7660
                 }
             }
         }
