--- conflicted
+++ resolved
@@ -46,14 +46,7 @@
             "-upg" => compiler.enable_unsafety_isolation(3),
             "-ucons" => compiler.enable_unsafety_isolation(4),
             "-mir" => compiler.enable_show_mir(),
-<<<<<<< HEAD
-            "-api-dep" => compiler.enable_api_dep(),
-            "-adt" => {}
-            "-z3" => {}
-            "-meta" => {}
             "-deadlock" => compiler.enable_deadlock(),
-=======
->>>>>>> c13b7660
             _ => args.push(arg),
         }
     }
