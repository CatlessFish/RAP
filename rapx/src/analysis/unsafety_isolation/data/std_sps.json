{
    "core::alloc::global::GlobalAlloc::alloc": {
      "0": [
        "ValidInt",
        "Init"
      ]
    },
    "core::alloc::global::GlobalAlloc::realloc": {
      "0": [
        "Allocated",
        "LayoutConsistency",
        "ValidInt"
      ]
    },
    "core::alloc::global::GlobalAlloc::dealloc": {
      "0": [
        "Allocated",
        "LayoutConsistency"
      ]
    },
    "core::alloc::global::GlobalAlloc::alloc_zeroed": {
      "0": [
        "ValidInt"
      ]
    },
    "core::alloc::layout::from_size_align_unchecked": {
      "0": [
        "ValidInt"
      ]
    },
    "core::alloc::layout::for_value_raw": {
        "0": [
          "Sized",
          "!Sized && ValidSlice",
          "!Sized && ValidTraitObj"
        ]
      },
    "core::alloc::Allocator::grow": {
      "0": [
        "Allocated",
        "LayoutConsistency",
        "ValidInt"
      ]
    },
    "core::alloc::Allocator::grow_zeroed": {
      "0": [
        "Allocated",
        "LayoutConsistency",
        "ValidInt"
      ]
    },
    "core::alloc::Allocator::shrink": {
        "0": [
            "Allocated",
            "LayoutConsistency",
            "ValidInt"
        ]
    },
    "core::alloc::Allocator::deallocate": {
        "0": [
            "Allocated",
            "LayoutConsistency"
        ]
    },
    "core::alloc::deallocate": {
        "0": [
            "Allocated",
            "LayoutConsistency"
        ]
    },
    "core::alloc::grow": {
        "0": [
            "Allocated",
            "LayoutConsistency",
            "ValidInt"
        ]
    },
    "core::alloc::grow_zeroed": {
        "0": [
            "Allocated",
            "LayoutConsistency",
            "ValidInt"
        ]
    },
    "core::alloc::shrink": {
        "0": [
            "Allocated",
            "LayoutConsistency",
            "ValidInt"
        ]
    },
    "core::any::downcast_ref_unchecked": {
        "0": [
            "Init"
        ]
    },
    "core::any::downcast_mut_unchecked": {
        "0": [
            "Init"
        ]
    },
    "core::array::iter::new_unchecked": {
        "0": [
            "ValidInt",
            "Init"
        ]
    },
    "core::array::ascii::as_ascii_unchecked": {
        "0": [
            "ValidInt"
        ]
    },
    "core::ascii::ascii_char::digit_unchecked": {
        "0": [
            "ValidInt"
        ]
    },
    "core::ascii::ascii_char::from_u8_unchecked": {
        "0": [
            "ValidInt"
        ]
    },
    "core::cell::try_borrow_unguarded": {
        "0": [
            "Alias"
        ]
    },
    "core::char::from_u32_unchecked": {
        "0": [
            "ValidString"
        ]
    },
    "core::char::convert::from_u32_unchecked": {
        "0": [
            "ValidString"
        ]
    },
    "core::char::methods::from_u32_unchecked": {
        "0": [
            "ValidString"
        ]
    },
    "core::char::convert::from_u32_unchecked": {
        "sp": [
            "ValidString"
        ]
    },
    "core::char::methods::from_u32_unchecked": {
        "sp": [
            "ValidString"
        ]
    },
    "core::f128::to_int_unchecked": {
        "0": [
            "ValidInt"
        ]
    },
    "core::f64::to_int_unchecked": {
        "0": [
            "ValidInt"
        ]
    },
    "core::f32::to_int_unchecked": {
        "0": [
            "ValidInt"
        ]
    },
    "core::f16::to_int_unchecked": {
        "0": [
            "ValidInt"
        ]
    },
    "core::convert::num::FloatToInt::to_int_unchecked": {
        "0": [
            "ValidInt"
        ]
    },
    "core::convert::num::to_int_unchecked": {
        "0": [
            "ValidInt"
        ]
    },
    "core::convert::num::to_int_unchecked": {
        "sp": [
            "ValidInt"
        ]
    },
    "core::ffi::c_str::from_ptr": {
        "0": [
            "ValidCStr",
            "ValidPtr",
            "NonNull",
            "Alias",
            "ValidInt"
        ]
    },
    "core::ffi::c_str::from_bytes_with_nul_unchecked": {
        "0": [
            "ValidCStr"
        ]
    },
    "core::future::async_drop::async_drop_in_place": {
        "0": [
            "ValidPtr",
            "Aligned",
            "NonNull",
            "Dangling"
        ]
    },
    "core::iter::range::forward_unchecked": {
<<<<<<< HEAD
        "sp": [
=======
        "0": [
>>>>>>> c13b7660
            "ValidInt"
        ]
    },
    "core::iter::range::backward_unchecked": {
<<<<<<< HEAD
        "sp": [
=======
        "0": [
>>>>>>> c13b7660
            "ValidInt"
        ]
    },
    "core::iter::range::Step::forward_unchecked": {
<<<<<<< HEAD
        "sp": [
=======
        "0": [
>>>>>>> c13b7660
            "ValidInt"
        ]
    },
    "core::iter::range::Step::backward_unchecked": {
<<<<<<< HEAD
        "sp": [
=======
        "0": [
>>>>>>> c13b7660
            "ValidInt"
        ]
    },
    "core::mem::manually_drop::take": {
        "0": [
            "Ownning"
        ]
    },
    "core::mem::manually_drop::drop": {
        "0": [
            "Dangling"
        ]
    },
    "core::mem::maybe_uninit::assume_init": {
        "0": [
            "Init"
        ]
    },
    "core::mem::maybe_uninit::assume_init_read": {
        "0": [
            "Init",
            "CopyTrait"
        ]
    },
    "core::mem::maybe_uninit::assume_init_drop": {
        "0": [
            "Init",
            "Dangling"
        ]
    },
    "core::mem::maybe_uninit::assume_init_ref": {
        "0": [
            "Init"
        ]
    },
    "core::mem::maybe_uninit::assume_init_mut": {
        "0": [
            "Init"
        ]
    },
    "core::mem::maybe_uninit::array_assume_init": {
        "0": [
            "Init"
        ]
    },
    "core::mem::maybe_uninit::slice_assume_init_ref": {
        "0": [
            "Init"
        ]
    },
    "core::mem::maybe_uninit::slice_assume_init_mut": {
        "0": [
            "Init"
        ]
    },
    "core::mem::size_of_val_raw": {
        "0": [
            "Sized",
            "!Sized && ValidSlice",
            "!Sized && ValidTraitObj"
        ]
    },
    "core::mem::align_of_val_raw": {
        "0": [
            "Sized",
            "!Sized && ValidSlice",
            "!Sized && ValidTraitObj"
        ]
    },
    "core::mem::zeroed": {
<<<<<<< HEAD
        "sp": [
=======
        "0": [
>>>>>>> c13b7660
            "Typed"
        ]
    },
    "core::mem::uninitialized": {
        "0": [
            "ValidInt"
        ]
    },
    "core::mem::transmute_copy": {
<<<<<<< HEAD
        "sp": [
            "Aligned",
=======
        "0": [
            "DoubleAligned",
>>>>>>> c13b7660
            "Typed"
        ]
    },
    "core::mem::transmutability::TransmuteFrom::transmute": {
<<<<<<< HEAD
        "sp": [
            "Aligned",
=======
        "0": [
            "DoubleAligned",
>>>>>>> c13b7660
            "Typed"
        ]
    },
    "core::num::nonzero::unchecked_add": {
        "0": [
            "ValidInt"
        ]
    },
    "core::num::nonzero::unchecked_mul": {
        "0": [
            "ValidInt"
        ]
    },
    "core::num::nonzero::new_unchecked": {
        "0": [
            "ValidInt"
        ]
    },
    "core::num::nonzero::from_mut_unchecked": {
        "0": [
            "ValidInt"
        ]
    },
    "core::num::unchecked_sub": {
        "0": [
            "ValidInt"
        ]
    },
    "core::num::unchecked_mul": {
        "0": [
            "ValidInt"
        ]
    },
    "core::num::unchecked_neg": {
        "0": [
            "ValidInt"
        ]
    },
    "core::num::unchecked_shl": {
        "0": [
            "ValidInt"
        ]
    },
    "core::num::unchecked_shr": {
        "0": [
            "ValidInt"
        ]
    },
    "core::num::unchecked_add": {
        "0": [
            "ValidInt"
        ]
    },
    "core::hint::unreachable_unchecked": {
        "0": [
            "ValidInt"
        ]
    },
    "core::hint::assert_unchecked": {
        "0": [
            "Unreachable"
        ]
    },
    "core::pin::map_unchecked": {
        "0": [
            "Pinned"
        ]
    },
    "core::pin::map_unchecked_mut": {
        "0": [
            "Pinned"
        ]
    },
    "core::pin::new_unchecked": {
        "0": [
            "Pinned"
        ]
    },
    "core::pin::into_inner_unchecked": {
        "0": [
            "Pinned"
        ]
    },
    "core::pin::get_unchecked_mut": {
        "0": [
            "Pinned"
        ]
    },
    "core::sync::atomic::from_ptr": {
        "0": [
            "ValidPtr",
            "Aligned",
            "Alias",
            "Lifetime"
        ]
    },
    "core::intrinsics::float_to_int_unchecked": {
<<<<<<< HEAD
        "sp": [
=======
        "0": [
>>>>>>> c13b7660
            "ValidInt"
        ]
    },
    "core::intrinsics::typed_swap": {
        "0": [
            "ValidPtr",
            "NonOverlap"
        ]
    },
    "core::intrinsics::copy": {
        "0": [
            "ValidPtr",
            "Aligned",
            "NonVolatile",
            "Alias",
            "CopyTrait"
        ]
    },
    "core::intrinsics::copy::copy": {
        "0": [
            "ValidPtr",
            "Aligned",
            "NonVolatile",
            "Alias",
            "CopyTrait"
        ],
        "1": [
            "ValidPtr",
            "Aligned",
            "NonVolatile",
            "Alias",
            "CopyTrait"
        ]
    },
    "core::intrinsics::copy_nonoverlapping": {
        "0": [
            "ValidPtr",
            "Aligned",
            "NonOverlap",
            "NonVolatile",
            "Alias",
            "CopyTrait"
        ],
        "1": [
            "ValidPtr",
            "Aligned",
            "NonOverlap",
            "NonVolatile",
            "Alias",
            "CopyTrait"
        ]
    },
    "core::intrinsics::write_bytes": {
<<<<<<< HEAD
        "sp": [
=======
        "0": [
>>>>>>> c13b7660
            "ValidPtr",
            "Aligned",
            "Typed"
        ]
    },
    "core::intrinsics::ptr_offset_from": {
<<<<<<< HEAD
        "sp": [
            "Allocated",
=======
        "0": [
            "InBounded",
>>>>>>> c13b7660
            "ValidInt",
            "!ZST"
        ]
    },
    "core::ptr::alignment::new_unchecked": {
        "0": [
            "ValidInt"
        ]
    },
    "core::ptr::non_null::as_uninit_ref": {
        "0": [
            "!NonNull | ",
            "ValidPtr2Ref"
        ]
    },
    "core::ptr::non_null::as_uninit_mut": {
        "0": [
            "!NonNull | ",
            "ValidPtr2Ref"
        ]
    },
    "core::ptr::non_null::new_unchecked": {
<<<<<<< HEAD
        "sp": [
=======
        "0": [
>>>>>>> c13b7660
            "!Null"
        ]
    },
    "core::ptr::non_null::as_ref": {
        "0": [
            "!NonNull | ",
            "ValidPtr2Ref"
        ]
    },
    "core::ptr::non_null::as_mut": {
        "0": [
            "ValidPtr2Ref"
        ]
    },
    "core::ptr::non_null::offset": {
        "0": [
            "InBounded",
            "ValidInt"
        ]
    },
    "core::ptr::non_null::add": {
        "0": [
            "InBounded",
            "ValidInt"
        ]
    },
    "core::ptr::non_null::byte_offset": {
        "0": [
            "InBounded",
            "ValidInt"
        ]
    },
    "core::ptr::non_null::byte_add": {
        "0": [
            "InBounded",
            "ValidInt"
        ]
    },
    "core::ptr::non_null::byte_sub": {
<<<<<<< HEAD
        "sp": [
            "Allocated",
=======
        "0": [
            "InBounded",
>>>>>>> c13b7660
            "ValidInt"
        ]
    },
    "core::ptr::non_null::offset_from": {
<<<<<<< HEAD
        "sp": [
            "Allocated",
=======
        "0": [
            "InBounded",
>>>>>>> c13b7660
            "ValidInt",
            "!ZST"
        ]
    },
    "core::ptr::non_null::byte_offset_from": {
<<<<<<< HEAD
        "sp": [
            "Allocated",
=======
        "0": [
            "InBounded",
>>>>>>> c13b7660
            "ValidInt",
            "!ZST"
        ]
    },
    "core::ptr::non_null::sub_ptr": {
<<<<<<< HEAD
        "sp": [
            "Allocated",
=======
        "0": [
            "InBounded",
>>>>>>> c13b7660
            "ValidInt",
            "!ZST"
        ]
    },
    "core::ptr::non_null::sub": {
        "0": [
            "InBounded",
            "ValidInt"
        ]
    },
    "core::ptr::non_null::read": {
        "0": [
            "ValidPtr",
            "Aligned",
            "CopyTrait",
            "Init"
        ]
    },
    "core::ptr::non_null::read_volatile": {
        "0": [
            "ValidPtr",
            "Aligned",
            "CopyTrait",
            "Init"
        ]
    },
    "core::ptr::non_null::read_unaligned": {
        "0": [
            "ValidPtr",
            "CopyTrait",
            "Init"
        ]
    },
    "core::ptr::non_null::copy_to": {
        "0": [
            "ValidPtr",
            "Aligned",
            "NonVolatile",
            "Alias",
            "CopyTrait"
        ]
    },
    "core::ptr::non_null::copy_to_nonoverlapping": {
        "0": [
            "ValidPtr",
            "Aligned",
            "NonOverlap",
            "NonVolatile",
            "CopyTrait",
            "Alias"
        ]
    },
    "core::ptr::non_null::copy_from": {
        "0": [
            "ValidPtr",
            "Aligned",
            "NonVolatile",
            "CopyTrait",
            "Alias"
        ]
    },
    "core::ptr::non_null::copy_from_nonoverlapping": {
        "0": [
            "ValidPtr",
            "Aligned",
            "NonOverlap",
            "NonVolatile",
            "CopyTrait",
            "Alias"
        ]
    },
    "core::ptr::non_null::drop_in_place": {
        "0": [
            "ValidPtr",
            "Aligned",
            "NonNull"
        ]
    },
    "core::ptr::non_null::write": {
        "0": [
            "ValidPtr",
            "Aligned"
        ]
    },
    "core::ptr::non_null::write_bytes": {
        "0": [
            "ValidPtr",
            "Aligned",
            "Typed"
        ]
    },
    "core::ptr::non_null::write_volatile": {
        "0": [
            "ValidPtr",
            "Aligned"
        ]
    },
    "core::ptr::non_null::write_unaligned": {
<<<<<<< HEAD
        "sp": [
=======
        "0": [
>>>>>>> c13b7660
            "ValidPtr"
        ]
    },
    "core::ptr::non_null::replace": {
        "0": [
            "ValidPtr",
            "Aligned",
            "Init"
        ]
    },
    "core::ptr::non_null::swap": {
        "0": [
            "ValidPtr",
            "Aligned"
        ]
    },
    "core::ptr::non_null::as_uninit_slice": {
        "0": [
            "!NonNull ||",
            "NonNull",
            "ValidPtr",
            "Init",
            "Lifetime",
            "Alias",
            "ValidInt",
            "Aligned"
        ]
    },
    "core::ptr::non_null::as_uninit_slice_mut": {
        "0": [
            "!NonNull ||",
            "NonNull",
            "ValidPtr",
            "Init",
            "Lifetime",
            "Alias",
            "ValidInt",
            "Aligned"
        ]
    },
    "core::ptr::non_null::get_unchecked_mut": {
        "0": [
            "ValidInt",
            "Dangling"
        ]
    },

    "core::ptr::const_ptr::as_ref": {
        "0": [
            "!NonNull | ",
            "ValidPtr2Ref"
        ]
    },
    "core::ptr::const_ptr::as_ref_unchecked": {
        "0": [
            "ValidPtr2Ref"
        ]
    },
    "core::ptr::const_ptr::as_uninit_ref": {
        "0": [
            "!NonNull | ",
            "ValidPtr2Ref"
        ]
    },
    "core::ptr::const_ptr::offset": {
        "0": [
            "InBounded",
            "ValidInt"
        ]
    },
    "core::ptr::const_ptr::add": {
        "0": [
            "InBounded",
            "ValidInt"
        ]
    },
    "core::ptr::const_ptr::sub": {
        "0": [
            "InBounded",
            "ValidInt"
        ]
    },
    "core::ptr::const_ptr::byte_offset": {
        "0": [
            "InBounded",
            "ValidInt"
        ]
    },
    "core::ptr::const_ptr::offset_from": {
<<<<<<< HEAD
        "sp": [
            "Allocated",
=======
        "0": [
            "InBounded",
>>>>>>> c13b7660
            "ValidInt",
            "!ZST"
        ]
    },
    "core::ptr::const_ptr::byte_offset_from": {
<<<<<<< HEAD
        "sp": [
            "Allocated",
=======
        "0": [
            "InBounded",
>>>>>>> c13b7660
            "ValidInt",
            "!ZST"
        ]
    },
    "core::ptr::const_ptr::non_null::sub_ptr": {
<<<<<<< HEAD
        "sp": [
            "Allocated",
=======
        "0": [
            "InBounded",
>>>>>>> c13b7660
            "ValidInt",
            "!ZST"
        ]
    },
    "core::ptr::const_ptr::sub_ptr": {
<<<<<<< HEAD
        "sp": [
            "Allocated",
=======
        "0": [
            "InBounded",
>>>>>>> c13b7660
            "ValidInt",
            "!ZST"
        ]
    },
    "core::ptr::const_ptr::byte_add": {
        "0": [
            "InBounded",
            "ValidInt"
        ]
    },
    "core::ptr::const_ptr::byte_sub": {
        "0": [
            "InBounded",
            "ValidInt"
        ]
    },
    "core::ptr::const_ptr::read": {
        "0": [
            "ValidPtr",
            "Aligned",
            "Init",
            "CopyTrait"
        ]
    },
    "core::ptr::const_ptr::read_volatile": {
        "0": [
            "ValidPtr",
            "Aligned",
            "Init",
            "CopyTrait"
        ]
    },
    "core::ptr::const_ptr::read_unaligned": {
        "0": [
            "ValidPtr",
            "Init",
            "CopyTrait"
        ]
    },
    "core::ptr::const_ptr::copy_to": {
        "0": [
            "ValidPtr",
            "Aligned",
            "NonVolatile",
            "Alias",
            "CopyTrait"
        ]
    },
    "core::ptr::const_ptr::copy_to_nonoverlapping": {
        "0": [
            "ValidPtr",
            "Aligned",
            "NonOverlap",
            "NonVolatile",
            "CopyTrait",
            "Alias"
        ]
    },
    "core::ptr::const_ptr::as_uninit_slice": {
        "0": [
            "!NonNull ||",
            "NonNull",
            "ValidPtr",
            "Init",
            "Lifetime",
            "Alias",
            "ValidInt",
            "Aligned"
        ]
    },
    "core::ptr::const_ptr::get_unchecked": {
        "0": [
            "ValidInt",
            "Dangling"
        ]
    },



    "core::ptr::mut_ptr::as_ref": {
        "0": [
            "!NonNull | ",
            "ValidPtr2Ref"
        ]
    },
    "core::ptr::mut_ptr::as_ref_unchecked": {
        "0": [
            "ValidPtr2Ref"
        ]
    },
    "core::ptr::mut_ptr::as_uninit_ref": {
        "0": [
            "!NonNull | ",
            "ValidPtr2Ref"
        ]
    },
    "core::ptr::mut_ptr::offset": {
        "0": [
            "InBounded",
            "ValidInt"
        ]
    },
    "core::ptr::mut_ptr::as_mut": {
        "0": [
            "ValidPtr2Ref"
        ]
    },
    "core::ptr::mut_ptr::as_mut_unchecked": {
        "0": [
            "ValidPtr2Ref"
        ]
    },
    "core::ptr::mut_ptr::as_uninit_mut": {
        "0": [
            "!NonNull | ",
            "ValidPtr2Ref"
        ]
    },
    "core::ptr::mut_ptr::add": {
        "0": [
            "InBounded",
            "ValidInt"
        ]
    },
    "core::ptr::mut_ptr::sub": {
        "0": [
            "InBounded",
            "ValidInt"
        ]
    },
    "core::ptr::mut_ptr::byte_offset": {
        "0": [
            "InBounded",
            "ValidInt"
        ]
    },
    "core::ptr::mut_ptr::offset_from": {
<<<<<<< HEAD
        "sp": [
            "Allocated",
=======
        "0": [
            "InBounded",
>>>>>>> c13b7660
            "ValidInt",
            "!ZST"
        ]
    },
    "core::ptr::mut_ptr::byte_offset_from": {
<<<<<<< HEAD
        "sp": [
            "Allocated",
=======
        "0": [
            "InBounded",
>>>>>>> c13b7660
            "ValidInt",
            "!ZST"
        ]
    },
    "core::ptr::mut_ptr::sub_ptr": {
<<<<<<< HEAD
        "sp": [
            "Allocated",
=======
        "0": [
            "InBounded",
>>>>>>> c13b7660
            "ValidInt",
            "!ZST"
        ]
    },
    "core::ptr::mut_ptr::byte_add": {
        "0": [
            "InBounded",
            "ValidInt"
        ]
    },
    "core::ptr::mut_ptr::byte_sub": {
        "0": [
            "InBounded",
            "ValidInt"
        ]
    },
    "core::ptr::mut_ptr::read": {
        "0": [
            "ValidPtr",
            "Aligned",
            "CopyTrait",
            "Init"
        ]
    },
    "core::ptr::mut_ptr::read_volatile": {
        "0": [
            "ValidPtr",
            "Aligned",
            "CopyTrait",
            "Init"
        ]
    },
    "core::ptr::mut_ptr::read_unaligned": {
        "0": [
            "ValidPtr",
            "CopyTrait",
            "Init"
        ]
    },
    "core::ptr::mut_ptr::copy_to": {
        "0": [
            "ValidPtr",
            "Aligned",
            "NonVolatile",
            "Alias",
            "CopyTrait"
        ]
    },
    "core::ptr::mut_ptr::copy_to_nonoverlapping": {
        "0": [
            "ValidPtr",
            "Aligned",
            "NonOverlap",
            "NonVolatile",
            "CopyTrait",
            "Alias"
        ]
    },
    "core::ptr::mut_ptr::copy_from": {
        "0": [
            "ValidPtr",
            "Aligned",
            "NonVolatile",
            "CopyTrait",
            "Alias"
        ]
    },
    "core::ptr::mut_ptr::copy_from_nonoverlapping": {
        "0": [
            "ValidPtr",
            "Aligned",
            "NonOverlap",
            "NonVolatile",
            "CopyTrait",
            "Alias"
        ]
    },
    "core::ptr::mut_ptr::drop_in_place": {
        "0": [
            "ValidPtr",
            "Aligned",
            "NonNull"
        ]
    },
    "core::ptr::mut_ptr::write": {
        "0": [
            "ValidPtr",
            "Aligned"
        ]
    },
    "core::ptr::mut_ptr::write_bytes": {
        "0": [
            "ValidPtr",
            "Aligned",
            "Typed"
        ]
    },
    "core::ptr::mut_ptr::write_volatile": {
        "0": [
            "ValidPtr",
            "Aligned"
        ]
    },
    "core::ptr::mut_ptr::write_unaligned": {
<<<<<<< HEAD
        "sp": [
=======
        "0": [
>>>>>>> c13b7660
            "ValidPtr"
        ]
    },
    "core::ptr::mut_ptr::replace": {
        "0": [
            "ValidPtr",
            "Aligned",
            "Init"
        ]
    },
    "core::ptr::mut_ptr::swap": {
        "0": [
            "ValidPtr",
            "Aligned"
        ]
    },
    "core::ptr::mut_ptr::split_at_mut": {
        "0": [
            "ValidInt",
            "Dangling"
        ]
    },
    "core::ptr::mut_ptr::split_at_mut_unchecked": {
        "0": [
            "ValidInt",
            "Dangling"
        ]
    },
    "core::ptr::mut_ptr::as_uninit_slice": {
        "0": [
            "!NonNull ||",
            "NonNull",
            "ValidPtr",
            "Init",
            "Lifetime",
            "Alias",
            "ValidInt",
            "Aligned"
        ]
    },
    "core::ptr::mut_ptr::as_uninit_slice_mut": {
        "0": [
            "!NonNull ||",
            "NonNull",
            "ValidPtr",
            "Init",
            "Lifetime",
            "Alias",
            "ValidInt",
            "Aligned"
        ]
    },
    "core::ptr::mut_ptr::get_unchecked_mut": {
        "0": [
            "ValidInt",
            "Dangling"
        ]
    },

    "core::ptr::drop_in_place": {
        "0": [
            "ValidPtr",
            "Aligned",
            "NonNull"
        ]
    },
    "core::ptr::replace": {
        "0": [
            "ValidPtr",
            "Aligned",
            "Init"
        ]
    },
    "core::ptr::read": {
        "0": [
            "ValidPtr",
            "Aligned",
            "Init",
            "CopyTrait"
        ]
    },
    "core::ptr::write": {
        "0": [
            "ValidPtr",
            "Aligned"
        ]
    },
    "core::ptr::swap": {
        "0": [
            "ValidPtr",
            "Aligned"
        ]
    },
    "core::ptr::swap_nonoverlapping": {
        "0": [
            "ValidPtr",
            "Aligned",
            "NonOverlap"
        ]
    },
    "core::ptr::read_unaligned": {
        "0": [
            "ValidPtr",
            "Init",
            "CopyTrait"
        ]
    },
    "core::ptr::write_unaligned": {
<<<<<<< HEAD
        "sp": [
=======
        "0": [
>>>>>>> c13b7660
            "ValidPtr"
        ]
    },
    "core::ptr::read_volatile": {
        "0": [
            "ValidPtr",
            "Init",
            "Aligned",
            "CopyTrait"
        ]
    },
    "core::ptr::write_volatile": {
        "0": [
            "ValidPtr",
            "Aligned"
        ]
    },
    "core::ptr::offset": {
        "0": [
            "InBounded",
            "ValidInt"
        ]
    },
    "core::clone::clone_to_uninit": {
        "0": [
            "ValidPtr",
            "Aligned"
        ]
    },

    "core::result::unwrap_unchecked": {
<<<<<<< HEAD
        "sp": [
=======
        "0": [
>>>>>>> c13b7660
            "Unwrap"
        ]
    },
    "core::option::unwrap_unchecked": {
<<<<<<< HEAD
        "sp": [
=======
        "0": [
>>>>>>> c13b7660
            "Unwrap"
        ]
    },
    "core::result::unwrap_err_unchecked": {
<<<<<<< HEAD
        "sp": [
=======
        "0": [
>>>>>>> c13b7660
            "Unwrap"
        ]
    },

    "core::slice::get_unchecked": {
<<<<<<< HEAD
        "sp": [
=======
        "0": [
>>>>>>> c13b7660
            "InBounded"
        ]
    },
    "core::slice::index::SliceIndex::get_unchecked": {
<<<<<<< HEAD
        "sp": [
            "InBounded",
            "!Dangling"
        ]
    },
    "core::slice::index::SliceIndex::get_unchecked_mut": {
        "sp": [
            "InBounded",
            "!Dangling"
        ]
    },
    "core::slice::get_unchecked_mut": {
        "sp": [
=======
        "0": [
            "InBounded",
            "Dangling"
        ]
    },
    "core::slice::index::SliceIndex::get_unchecked_mut": {
        "0": [
            "InBounded",
            "Dangling"
        ]
    },
    "core::slice::get_unchecked_mut": {
        "0": [
>>>>>>> c13b7660
            "InBounded"
        ]
    },
    "core::slice::swap_unchecked": {
<<<<<<< HEAD
        "sp": [
=======
        "0": [
>>>>>>> c13b7660
            "InBounded"
        ]
    },
    "core::slice::as_chunks_unchecked": {
<<<<<<< HEAD
        "sp": [
=======
        "0": [
>>>>>>> c13b7660
            "ValidInt",
            "?"
        ]
    },
    "core::slice::as_chunks_unchecked_mut": {
<<<<<<< HEAD
        "sp": [
=======
        "0": [
>>>>>>> c13b7660
            "ValidInt",
            "?"
        ]
    },
    "core::slice::split_at_unchecked": {
<<<<<<< HEAD
        "sp": [
=======
        "0": [
>>>>>>> c13b7660
            "InBounded"
        ]
    },
    "core::slice::split_at_mut_unchecked": {
<<<<<<< HEAD
        "sp": [
=======
        "0": [
>>>>>>> c13b7660
            "InBounded"
        ]
    },

    "core::slice::align_to": {
<<<<<<< HEAD
        "sp": [
=======
        "0": [
>>>>>>> c13b7660
            "Aligned",
            "Typed"
        ]
    },
    "core::slice::align_to_mut": {
<<<<<<< HEAD
        "sp": [
=======
        "0": [
>>>>>>> c13b7660
            "Aligned",
            "Typed"
        ]
    },
    "core::slice::ascii::as_ascii_unchecked": {
        "0": [
            "ValidInt"
        ]
    },
    "core::slice::raw::from_raw_parts": {
        "0":[
            "NonNull",
            "ValidPtr",
            "Init",
            "Lifetime",
            "Alias",
            "Aligned"
        ],
        "1": [
            "ValidInt"
        ]
    },
    "core::slice::raw::from_raw_parts_mut": {
        "0":[
            "NonNull",
            "ValidPtr",
            "Init",
            "Lifetime",
            "Alias",
            "Aligned"
        ],
        "1": [
            "ValidInt"
        ]
    },
    "core::slice::index::get_unchecked": {
<<<<<<< HEAD
        "sp": [
            "!Dangling",
=======
        "0": [
            "Dangling",
>>>>>>> c13b7660
            "InBounded"
        ]
    },
    "core::slice::index::get_unchecked_mut": {
<<<<<<< HEAD
        "sp": [
            "!Dangling",
=======
        "0": [
            "Dangling",
>>>>>>> c13b7660
            "InBounded"
        ]
    },
    "core::slice::raw::from_ptr_range": {
        "0": [
            "NonNull",
            "ValidPtr",
            "Init",
            "Lifetime",
            "Alias",
            "ValidInt",
            "Aligned",
            "InBounded",
            "!ZST"
        ]
    },
    "core::slice::raw::from_mut_ptr_range": {
        "0": [
            "NonNull",
            "ValidPtr",
            "Init",
            "Lifetime",
            "Alias",
            "ValidInt",
            "Aligned"
        ]
    },
    "core::str::get_unchecked": {
<<<<<<< HEAD
        "sp": [
=======
        "0": [
>>>>>>> c13b7660
            "ValidString",
            "InBounded"
        ]
    },
    "core::str::get_unchecked_mut": {
<<<<<<< HEAD
        "sp": [
=======
        "0": [
>>>>>>> c13b7660
            "ValidString",
            "InBounded"
        ]
    },
    "core::str::slice_unchecked": {
<<<<<<< HEAD
        "sp": [
=======
        "0": [
>>>>>>> c13b7660
            "ValidString",
            "InBounded"
        ]
    },
    "core::str::slice_mut_unchecked": {
<<<<<<< HEAD
        "sp": [
=======
        "0": [
>>>>>>> c13b7660
            "ValidString",
            "InBounded"
        ]
    },
    "core::str::as_bytes_mut": {
        "0": [
            "ValidString"
        ]
    },
    "core::str::converts::from_utf8_unchecked": {
        "0": [
            "ValidString"
        ]
    },
    "core::str::converts::from_utf8_unchecked_mut": {
        "0": [
            "ValidString"
        ]
    },
    "core::str::converts::from_raw_parts": {
        "0": [
            "NonNull",
            "ValidPtr",
            "Init",
            "Lifetime",
            "Alias",
            "ValidInt",
            "Aligned"
        ]
    },
    "core::str::converts::from_raw_parts_mut": {
        "0": [
            "NonNull",
            "ValidPtr",
            "Init",
            "Lifetime",
            "Alias",
            "ValidInt",
            "Aligned"
        ]
    },
    "core::str::traits::get_unchecked": {
<<<<<<< HEAD
        "sp": [
=======
        "0": [
>>>>>>> c13b7660
            "ValidString",
            "InBounded"
        ]
    },
    "core::str::traits::get_unchecked_mut": {
<<<<<<< HEAD
        "sp": [
=======
        "0": [
>>>>>>> c13b7660
            "ValidString",
            "InBounded"
        ]
    },
    "core::io::borrowed_buf::set_init": {
        "0": [
            "Init"
        ]
    },
    "core::io::borrowed_buf::advance_unchecked": {
        "0": [
            "Init"
        ]
    },
    "core::io::borrowed_buf::as_mut": {
        "0": [
            "Init"
        ]
    },
    "core::task::wake::from_raw": {
        "0": [
            "Allocated",
            "Dangling"
        ]
    },

    "alloc::vec::from_raw_parts": {
        "0": [
            "Allocated",
            "Aligned",
            "InBounded",
            "ValidInt",
            "LayoutConsistency"
        ]
    },
    "alloc::vec::from_parts": {
        "0": [
            "Allocated",
            "Aligned",
            "InBounded",
            "ValidInt",
            "LayoutConsistency"
        ]
    },
    "alloc::vec::from_raw_parts_in": {
        "0": [
            "Allocated",
            "Aligned",
            "InBounded",
            "ValidInt",
            "LayoutConsistency"
        ]
    },
    "alloc::vec::from_parts_in": {
        "0": [
            "Allocated",
            "Aligned",
            "InBounded",
            "ValidInt",
            "LayoutConsistency"
        ]
    },
    "alloc::vec::set_len": {
        "0": [
            "InBounded",
            "ValidInt"
        ]
    },
    "alloc::alloc::alloc": {
        "0": [
            "ValidInt",
            "Init"
        ]
    },
    "alloc::alloc::dealloc": {
        "0": [
            "Allocated",
            "LayoutConsistency"
        ]
    },
    "alloc::alloc::realloc": {
        "0": [
            "Allocated",
            "LayoutConsistency",
            "ValidInt"
        ]
    },
    "alloc::alloc::alloc_zeroed": {
        "0": [
            "ValidInt"
        ]
    },
    "alloc::alloc::deallocate": {
        "0": [
            "Allocated",
            "LayoutConsistency"
        ]
    },
    "alloc::alloc::grow": {
        "0": [
            "Allocated",
            "LayoutConsistency",
            "ValidInt"
        ]
    },
    "alloc::alloc::grow_zeroed": {
        "0": [
            "Allocated",
            "LayoutConsistency",
            "ValidInt"
        ]
    },
    "alloc::alloc::shrink": {
        "0": [
            "Allocated",
            "LayoutConsistency",
            "ValidInt"
        ]
    },
    "alloc::boxed::assume_init": {
        "0": [
            "Init"
        ]
    },
    "alloc::boxed::from_raw": {
<<<<<<< HEAD
        "sp": [
            "AllocatorConsistency",
=======
        "0": [
            "Allocated",
>>>>>>> c13b7660
            "Ownning"
        ]
    },
    "alloc::boxed::from_non_null": {
        "0": [
            "Allocated",
            "Ownning"
        ]
    },
    "alloc::boxed::from_raw_in": {
<<<<<<< HEAD
        "sp": [
            "AllocatorConsistency",
=======
        "0": [
            "Allocated",
>>>>>>> c13b7660
            "Ownning"
        ]
    },
    "alloc::boxed::from_non_null_in": {
<<<<<<< HEAD
        "sp": [
            "AllocatorConsistency",
=======
        "0": [
            "Allocated",
>>>>>>> c13b7660
            "Ownning"
        ]
    },
    "alloc::boxed::downcast_unchecked": {
        "0": [
            "Typed"
        ]
    },
    "alloc::collections::btree::map::insert_after_unchecked": {
        "0": [
            "",
            ""
        ]
    },
    "alloc::collections::btree::map::insert_before_unchecked": {
        "0": [
            "",
            ""
        ]
    },
    "alloc::collections::btree::set::insert_after_unchecked": {
        "0": [
            "",
            ""
        ]
    },
    "alloc::collections::btree::set::insert_before_unchecked": {
        "0": [
            "",
            ""
        ]
    },
    "alloc::ffi::c_str::from_vec_unchecked": {
        "0": [
            "ValidString"
        ]
    },
    "alloc::ffi::c_str::from_raw": {
<<<<<<< HEAD
        "sp": [
            "AllocatorConsistency",
=======
        "0": [
            "Allocated",
>>>>>>> c13b7660
            "Ownning"
        ]
    },
    "alloc::ffi::c_str::from_vec_with_nul_unchecked": {
        "0": [
            "ValidCStr"
        ]
    },
    "alloc::rc::assume_init": {
        "0": [
            "Init"
        ]
    },
    "alloc::rc::from_raw": {
        "0": [
            "Allocated",
            "Aligned",
            "Ownning"
        ]
    },
    "alloc::rc::increment_strong_count": {
        "0": [
            "Allocated",
            "Dangling"
        ]
    },
    "alloc::rc::decrement_strong_count": {
        "0": [
            "Allocated",
            "Dangling"
        ]
    },
    "alloc::rc::from_raw_in": {
<<<<<<< HEAD
        "sp": [
            "AllocatorConsistency",
=======
        "0": [
            "Allocated",
>>>>>>> c13b7660
            "Aligned",
            "Ownning"
        ]
    },
    "alloc::rc::increment_strong_count_in": {
        "0": [
            "Allocated",
            "Dangling"
        ]
    },
    "alloc::rc::decrement_strong_count_in": {
        "0": [
            "Allocated",
            "Dangling"
        ]
    },
    "alloc::rc::downcast_unchecked": {
        "0": [
            "Typed"
        ]
    },
    "alloc::rc::get_mut_unchecked": {
        "0": [
            "Typed",
            "Alias"
        ]
    },
    "alloc::collections::btree::map::with_mutable_key": {
        "0": [
            "",
            ""
        ]
    },
    "alloc::collections::btree::set::upper_bound_mut": {
        "0": [
            "",
            ""
        ]
    },
    "alloc::str::from_boxed_utf8_unchecked": {
        "0": [
            "ValidString"
        ]
    },
    "alloc::string::from_raw_parts": {
        "0": [
            "Allocated",
            "Aligned",
            "ValidInt",
            "ValidString"
        ]
    },
    "alloc::string::from_utf8_unchecked": {
        "0": [
            "ValidString"
        ]
    },
    "alloc::string::as_mut_vec": {
        "0": [
            "ValidString"
        ]
    },
    "alloc::sync::get_mut_unchecked": {
        "0": [
            "Typed",
            "Alias"
        ]
    },
    "alloc::sync::from_raw": {
        "0": [
            "Allocated",
            "Aligned"
        ]
    },
    "alloc::sync::increment_strong_count": {
        "0": [
            "Allocated",
            "Dangling"
        ]
    },
    "alloc::sync::decrement_strong_count": {
        "0": [
            "Allocated",
            "Dangling"
        ]
    },
    "alloc::sync::from_raw_in": {
        "0": [
            "Allocated",
            "Aligned",
            "Ownning"
        ]
    },
    "alloc::sync::increment_strong_count_in": {
        "0": [
            "Allocated",
            "Dangling"
        ]
    },
    "alloc::sync::decrement_strong_count_in": {
        "0": [
            "Allocated",
            "Dangling"
        ]
    },
    "alloc::sync::downcast_unchecked": {
        "0": [
            "Typed"
        ]
    },
    "std::thread::from_raw": {
<<<<<<< HEAD
        "sp": [
            "Ownning",
            "AllocatorConsistency"
        ]
    },
    "std::collections::hash::map::get_many_unchecked_mut": {
        "sp": [
=======
        "0": [
            "Ownning",
            "Allocated"
        ]
    },
    "std::collections::hash::map::get_many_unchecked_mut": {
        "0": [
>>>>>>> c13b7660
            "NonOverlap"
        ]
    },
    "std::env::set_var": {
<<<<<<< HEAD
        "sp": [
=======
        "0": [
>>>>>>> c13b7660
            ""
        ]
    },
    "std::env::remove_var": {
<<<<<<< HEAD
        "sp": [
=======
        "0": [
>>>>>>> c13b7660
            ""
        ]
    },
    "std::ffi::os_str::from_encoded_bytes_unchecked": {
<<<<<<< HEAD
        "sp": [
=======
        "0": [
>>>>>>> c13b7660
            "ValidString"
        ]
    },
    "std::ffi::os_str::clone_to_uninit": {
<<<<<<< HEAD
        "sp": [
=======
        "0": [
>>>>>>> c13b7660
            "ValidPtr",
            "Aligned"
        ]
    },
    "std::os::unix::net::datagram::from_raw_fd": {
<<<<<<< HEAD
        "sp": [
=======
        "0": [
>>>>>>> c13b7660
            "Opened"
        ]
    },
    "std::os::unix::net::listener::from_raw_fd": {
<<<<<<< HEAD
        "sp": [
=======
        "0": [
>>>>>>> c13b7660
            "Opened"
        ]
    },
    "std::os::unix::net::stream::from_raw_fd": {
<<<<<<< HEAD
        "sp": [
=======
        "0": [
>>>>>>> c13b7660
            "Opened"
        ]
    },
    "std::os::unix::process::CommandExt::before_exec": {
<<<<<<< HEAD
        "sp": [
=======
        "0": [
>>>>>>> c13b7660
            ""
        ]
    },
    "std::os::unix::process::pre_exec": {
<<<<<<< HEAD
        "sp": [
=======
        "0": [
>>>>>>> c13b7660
            ""
        ]
    },
    "std::os::unix::process::from_raw_fd": {
<<<<<<< HEAD
        "sp": [
=======
        "0": [
>>>>>>> c13b7660
            "Opened"
        ]
    },
    "std::os::linux::process::from_raw_fd": {
<<<<<<< HEAD
        "sp": [
=======
        "0": [
>>>>>>> c13b7660
            "Opened"
        ]
    },
    "std::os::fd::raw::from_raw_fd": {
<<<<<<< HEAD
        "sp": [
=======
        "0": [
>>>>>>> c13b7660
            "Opened"
        ]
    },
    "std::os::fd::owned::borrow_raw": {
<<<<<<< HEAD
        "sp": [
=======
        "0": [
>>>>>>> c13b7660
            "Opened",
            "ValidInt"
        ]
    },
    "std::os::fd::owned::from_raw_fd": {
<<<<<<< HEAD
        "sp": [
=======
        "0": [
>>>>>>> c13b7660
            "Opened"
        ]
    },
    "std::os::fd::net::from_raw_fd": {
<<<<<<< HEAD
        "sp": [
=======
        "0": [
>>>>>>> c13b7660
            "Opened"
        ]
    },
    "std::os::fd::raw::FromRawFd::from_raw_fd": {
<<<<<<< HEAD
        "sp": [
=======
        "0": [
>>>>>>> c13b7660
            "Opened"
        ]
    },
    "std::path::clone_to_uninit": {
<<<<<<< HEAD
        "sp": [
=======
        "0": [
>>>>>>> c13b7660
            "ValidPtr",
            "Aligned"
        ]
    },
    "std::sys::pal::unix::fd::from_raw_fd": {
<<<<<<< HEAD
        "sp": [
=======
        "0": [
>>>>>>> c13b7660
            "Opened"
        ]
    },
    "std::sys::pal::unix::fs::from_raw_fd": {
<<<<<<< HEAD
        "sp": [
=======
        "0": [
>>>>>>> c13b7660
            "Opened"
        ]
    },
    "std::sys::pal::unix::linux::pidfd::from_raw_fd": {
<<<<<<< HEAD
        "sp": [
=======
        "0": [
>>>>>>> c13b7660
            "Opened"
        ]
    },
    "std::sys::pal::unix::net::from_raw_fd": {
<<<<<<< HEAD
        "sp": [
=======
        "0": [
>>>>>>> c13b7660
            "Opened"
        ]
    },
    "std::sys::pal::unix::pipe::from_raw_fd": {
<<<<<<< HEAD
        "sp": [
=======
        "0": [
>>>>>>> c13b7660
            "Opened"
        ]
    },
    "std::sys::pal::unix::process::process_common::pre_exec": {
<<<<<<< HEAD
        "sp": [
=======
        "0": [
>>>>>>> c13b7660
            ""
        ]
    },
    "std::sys::anonymous_pipe::unix::from_raw_fd": {
<<<<<<< HEAD
        "sp": [
=======
        "0": [
>>>>>>> c13b7660
            "Opened"
        ]
    },
    "std::sys::os_str::bytes::clone_to_uninit": {
<<<<<<< HEAD
        "sp": [
=======
        "0": [
>>>>>>> c13b7660
            "ValidPtr",
            "Aligned"
        ]
    },
    "std::alloc::System::deallocate": {
<<<<<<< HEAD
        "sp": [
            "AllocatorConsistency",
=======
        "0": [
            "Allocated",
>>>>>>> c13b7660
            "LayoutConsistency"
        ]
    },
    "std::alloc::System::grow": {
<<<<<<< HEAD
        "sp": [
            "AllocatorConsistency",
=======
        "0": [
            "Allocated",
>>>>>>> c13b7660
            "LayoutConsistency",
            "ValidInt"
        ]
    },
    "std::alloc::System::grow_zeroed": {
<<<<<<< HEAD
        "sp": [
            "AllocatorConsistency",
=======
        "0": [
            "Allocated",
>>>>>>> c13b7660
            "LayoutConsistency",
            "ValidInt"
        ]
    },
    "std::alloc::System::shrink": {
<<<<<<< HEAD
        "sp": [
            "AllocatorConsistency",
=======
        "0": [
            "Allocated",
>>>>>>> c13b7660
            "LayoutConsistency",
            "ValidInt"
        ]
    },
    "std::alloc::deallocate": {
<<<<<<< HEAD
        "sp": [
            "AllocatorConsistency",
=======
        "0": [
            "Allocated",
>>>>>>> c13b7660
            "LayoutConsistency"
        ]
    },
    "std::alloc::grow": {
<<<<<<< HEAD
        "sp": [
            "AllocatorConsistency",
=======
        "0": [
            "Allocated",
>>>>>>> c13b7660
            "LayoutConsistency",
            "ValidInt"
        ]
    },
    "std::alloc::grow_zeroed": {
<<<<<<< HEAD
        "sp": [
            "AllocatorConsistency",
=======
        "0": [
            "Allocated",
>>>>>>> c13b7660
            "LayoutConsistency",
            "ValidInt"
        ]
    },
    "std::alloc::shrink": {
<<<<<<< HEAD
        "sp": [
            "AllocatorConsistency",
=======
        "0": [
            "Allocated",
>>>>>>> c13b7660
            "LayoutConsistency",
            "ValidInt"
        ]
    },
    "std::raw_attribute": {
<<<<<<< HEAD
        "sp": [
=======
        "0": [
>>>>>>> c13b7660
            "Lifetime",
            "ValidInt"
        ]
    },
    "std::from_raw_handle": {
<<<<<<< HEAD
        "sp": [
=======
        "0": [
>>>>>>> c13b7660
            "Opened",
            "ValidFreed"
        ]
    },
    "std::thread::spawn_unchecked": {
<<<<<<< HEAD
        "sp": [
=======
        "0": [
>>>>>>> c13b7660
            "Lifetime",
            "Init",
            ""
        ]
<<<<<<< HEAD
=======
    },
    "core::intrinsics::const_allocate": {
        "0": [
            "ValidInt"
        ]
    },
    "core::intrinsics::assume": {
        "0": [
            ""
        ]
    },
    "core::intrinsics::drop_in_place": {
        "0": [
            ""
        ]
    },
    "core::intrinsics::const_deallocate": {
        "0": [
            ""
        ]
    },
    "core::intrinsics::vtable_size": {
        "0": [
            ""
        ]
    },
    "core::intrinsics::vtable_align": {
        "0": [
            ""
        ]
    },
    "core::intrinsics::pref_align_of": {
        "0": [
            ""
        ]
    },
    "core::intrinsics::size_of_val": {
        "0": [
            ""
        ]
    },
    "core::intrinsics::min_align_of_val": {
        "0": [
            ""
        ]
    },
    "core::ffi::va_list::arg": {
        "0": [
            ""
        ]
    },
    "core::ffi::va_list::with_copy": {
        "0": [
            ""
        ]
    },
    "core::task::wake::new": {
        "0": [
            ""
        ]
    },
    "alloc::collections::btree::set::with_mutable_key": {
        "0": [
            ""
        ]
    },
    "alloc::sync::assume_init": {
        "0": [
            "Init"
        ]
    },
    "std::sys::os_str::bytes::from_encoded_bytes_unchecked": {
        "0": [
            ""
        ]
>>>>>>> c13b7660
    }
}  <|MERGE_RESOLUTION|>--- conflicted
+++ resolved
@@ -140,16 +140,6 @@
             "ValidString"
         ]
     },
-    "core::char::convert::from_u32_unchecked": {
-        "sp": [
-            "ValidString"
-        ]
-    },
-    "core::char::methods::from_u32_unchecked": {
-        "sp": [
-            "ValidString"
-        ]
-    },
     "core::f128::to_int_unchecked": {
         "0": [
             "ValidInt"
@@ -177,11 +167,6 @@
     },
     "core::convert::num::to_int_unchecked": {
         "0": [
-            "ValidInt"
-        ]
-    },
-    "core::convert::num::to_int_unchecked": {
-        "sp": [
             "ValidInt"
         ]
     },
@@ -208,38 +193,22 @@
         ]
     },
     "core::iter::range::forward_unchecked": {
-<<<<<<< HEAD
-        "sp": [
-=======
-        "0": [
->>>>>>> c13b7660
+        "0": [
             "ValidInt"
         ]
     },
     "core::iter::range::backward_unchecked": {
-<<<<<<< HEAD
-        "sp": [
-=======
-        "0": [
->>>>>>> c13b7660
+        "0": [
             "ValidInt"
         ]
     },
     "core::iter::range::Step::forward_unchecked": {
-<<<<<<< HEAD
-        "sp": [
-=======
-        "0": [
->>>>>>> c13b7660
+        "0": [
             "ValidInt"
         ]
     },
     "core::iter::range::Step::backward_unchecked": {
-<<<<<<< HEAD
-        "sp": [
-=======
-        "0": [
->>>>>>> c13b7660
+        "0": [
             "ValidInt"
         ]
     },
@@ -310,11 +279,7 @@
         ]
     },
     "core::mem::zeroed": {
-<<<<<<< HEAD
-        "sp": [
-=======
-        "0": [
->>>>>>> c13b7660
+        "0": [
             "Typed"
         ]
     },
@@ -324,24 +289,14 @@
         ]
     },
     "core::mem::transmute_copy": {
-<<<<<<< HEAD
-        "sp": [
-            "Aligned",
-=======
         "0": [
             "DoubleAligned",
->>>>>>> c13b7660
             "Typed"
         ]
     },
     "core::mem::transmutability::TransmuteFrom::transmute": {
-<<<<<<< HEAD
-        "sp": [
-            "Aligned",
-=======
         "0": [
             "DoubleAligned",
->>>>>>> c13b7660
             "Typed"
         ]
     },
@@ -439,11 +394,7 @@
         ]
     },
     "core::intrinsics::float_to_int_unchecked": {
-<<<<<<< HEAD
-        "sp": [
-=======
-        "0": [
->>>>>>> c13b7660
+        "0": [
             "ValidInt"
         ]
     },
@@ -497,24 +448,15 @@
         ]
     },
     "core::intrinsics::write_bytes": {
-<<<<<<< HEAD
-        "sp": [
-=======
-        "0": [
->>>>>>> c13b7660
+        "0": [
             "ValidPtr",
             "Aligned",
             "Typed"
         ]
     },
     "core::intrinsics::ptr_offset_from": {
-<<<<<<< HEAD
-        "sp": [
-            "Allocated",
-=======
-        "0": [
-            "InBounded",
->>>>>>> c13b7660
+        "0": [
+            "InBounded",
             "ValidInt",
             "!ZST"
         ]
@@ -537,11 +479,7 @@
         ]
     },
     "core::ptr::non_null::new_unchecked": {
-<<<<<<< HEAD
-        "sp": [
-=======
-        "0": [
->>>>>>> c13b7660
+        "0": [
             "!Null"
         ]
     },
@@ -581,48 +519,28 @@
         ]
     },
     "core::ptr::non_null::byte_sub": {
-<<<<<<< HEAD
-        "sp": [
-            "Allocated",
-=======
-        "0": [
-            "InBounded",
->>>>>>> c13b7660
+        "0": [
+            "InBounded",
             "ValidInt"
         ]
     },
     "core::ptr::non_null::offset_from": {
-<<<<<<< HEAD
-        "sp": [
-            "Allocated",
-=======
-        "0": [
-            "InBounded",
->>>>>>> c13b7660
+        "0": [
+            "InBounded",
             "ValidInt",
             "!ZST"
         ]
     },
     "core::ptr::non_null::byte_offset_from": {
-<<<<<<< HEAD
-        "sp": [
-            "Allocated",
-=======
-        "0": [
-            "InBounded",
->>>>>>> c13b7660
+        "0": [
+            "InBounded",
             "ValidInt",
             "!ZST"
         ]
     },
     "core::ptr::non_null::sub_ptr": {
-<<<<<<< HEAD
-        "sp": [
-            "Allocated",
-=======
-        "0": [
-            "InBounded",
->>>>>>> c13b7660
+        "0": [
+            "InBounded",
             "ValidInt",
             "!ZST"
         ]
@@ -721,11 +639,7 @@
         ]
     },
     "core::ptr::non_null::write_unaligned": {
-<<<<<<< HEAD
-        "sp": [
-=======
-        "0": [
->>>>>>> c13b7660
+        "0": [
             "ValidPtr"
         ]
     },
@@ -815,49 +729,29 @@
         ]
     },
     "core::ptr::const_ptr::offset_from": {
-<<<<<<< HEAD
-        "sp": [
-            "Allocated",
-=======
-        "0": [
-            "InBounded",
->>>>>>> c13b7660
+        "0": [
+            "InBounded",
             "ValidInt",
             "!ZST"
         ]
     },
     "core::ptr::const_ptr::byte_offset_from": {
-<<<<<<< HEAD
-        "sp": [
-            "Allocated",
-=======
-        "0": [
-            "InBounded",
->>>>>>> c13b7660
+        "0": [
+            "InBounded",
             "ValidInt",
             "!ZST"
         ]
     },
     "core::ptr::const_ptr::non_null::sub_ptr": {
-<<<<<<< HEAD
-        "sp": [
-            "Allocated",
-=======
-        "0": [
-            "InBounded",
->>>>>>> c13b7660
+        "0": [
+            "InBounded",
             "ValidInt",
             "!ZST"
         ]
     },
     "core::ptr::const_ptr::sub_ptr": {
-<<<<<<< HEAD
-        "sp": [
-            "Allocated",
-=======
-        "0": [
-            "InBounded",
->>>>>>> c13b7660
+        "0": [
+            "InBounded",
             "ValidInt",
             "!ZST"
         ]
@@ -995,37 +889,22 @@
         ]
     },
     "core::ptr::mut_ptr::offset_from": {
-<<<<<<< HEAD
-        "sp": [
-            "Allocated",
-=======
-        "0": [
-            "InBounded",
->>>>>>> c13b7660
+        "0": [
+            "InBounded",
             "ValidInt",
             "!ZST"
         ]
     },
     "core::ptr::mut_ptr::byte_offset_from": {
-<<<<<<< HEAD
-        "sp": [
-            "Allocated",
-=======
-        "0": [
-            "InBounded",
->>>>>>> c13b7660
+        "0": [
+            "InBounded",
             "ValidInt",
             "!ZST"
         ]
     },
     "core::ptr::mut_ptr::sub_ptr": {
-<<<<<<< HEAD
-        "sp": [
-            "Allocated",
-=======
-        "0": [
-            "InBounded",
->>>>>>> c13b7660
+        "0": [
+            "InBounded",
             "ValidInt",
             "!ZST"
         ]
@@ -1130,11 +1009,7 @@
         ]
     },
     "core::ptr::mut_ptr::write_unaligned": {
-<<<<<<< HEAD
-        "sp": [
-=======
-        "0": [
->>>>>>> c13b7660
+        "0": [
             "ValidPtr"
         ]
     },
@@ -1243,11 +1118,7 @@
         ]
     },
     "core::ptr::write_unaligned": {
-<<<<<<< HEAD
-        "sp": [
-=======
-        "0": [
->>>>>>> c13b7660
+        "0": [
             "ValidPtr"
         ]
     },
@@ -1279,139 +1150,79 @@
     },
 
     "core::result::unwrap_unchecked": {
-<<<<<<< HEAD
-        "sp": [
-=======
-        "0": [
->>>>>>> c13b7660
+        "0": [
             "Unwrap"
         ]
     },
     "core::option::unwrap_unchecked": {
-<<<<<<< HEAD
-        "sp": [
-=======
-        "0": [
->>>>>>> c13b7660
+        "0": [
             "Unwrap"
         ]
     },
     "core::result::unwrap_err_unchecked": {
-<<<<<<< HEAD
-        "sp": [
-=======
-        "0": [
->>>>>>> c13b7660
+        "0": [
             "Unwrap"
         ]
     },
 
     "core::slice::get_unchecked": {
-<<<<<<< HEAD
-        "sp": [
-=======
-        "0": [
->>>>>>> c13b7660
+        "0": [
             "InBounded"
         ]
     },
     "core::slice::index::SliceIndex::get_unchecked": {
-<<<<<<< HEAD
-        "sp": [
-            "InBounded",
-            "!Dangling"
+        "0": [
+            "InBounded",
+            "Dangling"
         ]
     },
     "core::slice::index::SliceIndex::get_unchecked_mut": {
-        "sp": [
-            "InBounded",
-            "!Dangling"
+        "0": [
+            "InBounded",
+            "Dangling"
         ]
     },
     "core::slice::get_unchecked_mut": {
-        "sp": [
-=======
-        "0": [
-            "InBounded",
-            "Dangling"
-        ]
-    },
-    "core::slice::index::SliceIndex::get_unchecked_mut": {
-        "0": [
-            "InBounded",
-            "Dangling"
-        ]
-    },
-    "core::slice::get_unchecked_mut": {
-        "0": [
->>>>>>> c13b7660
+        "0": [
             "InBounded"
         ]
     },
     "core::slice::swap_unchecked": {
-<<<<<<< HEAD
-        "sp": [
-=======
-        "0": [
->>>>>>> c13b7660
+        "0": [
             "InBounded"
         ]
     },
     "core::slice::as_chunks_unchecked": {
-<<<<<<< HEAD
-        "sp": [
-=======
-        "0": [
->>>>>>> c13b7660
+        "0": [
             "ValidInt",
             "?"
         ]
     },
     "core::slice::as_chunks_unchecked_mut": {
-<<<<<<< HEAD
-        "sp": [
-=======
-        "0": [
->>>>>>> c13b7660
+        "0": [
             "ValidInt",
             "?"
         ]
     },
     "core::slice::split_at_unchecked": {
-<<<<<<< HEAD
-        "sp": [
-=======
-        "0": [
->>>>>>> c13b7660
+        "0": [
             "InBounded"
         ]
     },
     "core::slice::split_at_mut_unchecked": {
-<<<<<<< HEAD
-        "sp": [
-=======
-        "0": [
->>>>>>> c13b7660
+        "0": [
             "InBounded"
         ]
     },
 
     "core::slice::align_to": {
-<<<<<<< HEAD
-        "sp": [
-=======
-        "0": [
->>>>>>> c13b7660
+        "0": [
             "Aligned",
             "Typed"
         ]
     },
     "core::slice::align_to_mut": {
-<<<<<<< HEAD
-        "sp": [
-=======
-        "0": [
->>>>>>> c13b7660
+        "0": [
             "Aligned",
             "Typed"
         ]
@@ -1448,24 +1259,14 @@
         ]
     },
     "core::slice::index::get_unchecked": {
-<<<<<<< HEAD
-        "sp": [
-            "!Dangling",
-=======
         "0": [
             "Dangling",
->>>>>>> c13b7660
             "InBounded"
         ]
     },
     "core::slice::index::get_unchecked_mut": {
-<<<<<<< HEAD
-        "sp": [
-            "!Dangling",
-=======
         "0": [
             "Dangling",
->>>>>>> c13b7660
             "InBounded"
         ]
     },
@@ -1494,41 +1295,25 @@
         ]
     },
     "core::str::get_unchecked": {
-<<<<<<< HEAD
-        "sp": [
-=======
-        "0": [
->>>>>>> c13b7660
+        "0": [
             "ValidString",
             "InBounded"
         ]
     },
     "core::str::get_unchecked_mut": {
-<<<<<<< HEAD
-        "sp": [
-=======
-        "0": [
->>>>>>> c13b7660
+        "0": [
             "ValidString",
             "InBounded"
         ]
     },
     "core::str::slice_unchecked": {
-<<<<<<< HEAD
-        "sp": [
-=======
-        "0": [
->>>>>>> c13b7660
+        "0": [
             "ValidString",
             "InBounded"
         ]
     },
     "core::str::slice_mut_unchecked": {
-<<<<<<< HEAD
-        "sp": [
-=======
-        "0": [
->>>>>>> c13b7660
+        "0": [
             "ValidString",
             "InBounded"
         ]
@@ -1571,21 +1356,13 @@
         ]
     },
     "core::str::traits::get_unchecked": {
-<<<<<<< HEAD
-        "sp": [
-=======
-        "0": [
->>>>>>> c13b7660
+        "0": [
             "ValidString",
             "InBounded"
         ]
     },
     "core::str::traits::get_unchecked_mut": {
-<<<<<<< HEAD
-        "sp": [
-=======
-        "0": [
->>>>>>> c13b7660
+        "0": [
             "ValidString",
             "InBounded"
         ]
@@ -1711,13 +1488,8 @@
         ]
     },
     "alloc::boxed::from_raw": {
-<<<<<<< HEAD
-        "sp": [
-            "AllocatorConsistency",
-=======
-        "0": [
-            "Allocated",
->>>>>>> c13b7660
+        "0": [
+            "Allocated",
             "Ownning"
         ]
     },
@@ -1728,24 +1500,14 @@
         ]
     },
     "alloc::boxed::from_raw_in": {
-<<<<<<< HEAD
-        "sp": [
-            "AllocatorConsistency",
-=======
-        "0": [
-            "Allocated",
->>>>>>> c13b7660
+        "0": [
+            "Allocated",
             "Ownning"
         ]
     },
     "alloc::boxed::from_non_null_in": {
-<<<<<<< HEAD
-        "sp": [
-            "AllocatorConsistency",
-=======
-        "0": [
-            "Allocated",
->>>>>>> c13b7660
+        "0": [
+            "Allocated",
             "Ownning"
         ]
     },
@@ -1784,13 +1546,8 @@
         ]
     },
     "alloc::ffi::c_str::from_raw": {
-<<<<<<< HEAD
-        "sp": [
-            "AllocatorConsistency",
-=======
-        "0": [
-            "Allocated",
->>>>>>> c13b7660
+        "0": [
+            "Allocated",
             "Ownning"
         ]
     },
@@ -1824,13 +1581,8 @@
         ]
     },
     "alloc::rc::from_raw_in": {
-<<<<<<< HEAD
-        "sp": [
-            "AllocatorConsistency",
-=======
-        "0": [
-            "Allocated",
->>>>>>> c13b7660
+        "0": [
+            "Allocated",
             "Aligned",
             "Ownning"
         ]
@@ -1942,15 +1694,6 @@
         ]
     },
     "std::thread::from_raw": {
-<<<<<<< HEAD
-        "sp": [
-            "Ownning",
-            "AllocatorConsistency"
-        ]
-    },
-    "std::collections::hash::map::get_many_unchecked_mut": {
-        "sp": [
-=======
         "0": [
             "Ownning",
             "Allocated"
@@ -1958,365 +1701,210 @@
     },
     "std::collections::hash::map::get_many_unchecked_mut": {
         "0": [
->>>>>>> c13b7660
             "NonOverlap"
         ]
     },
     "std::env::set_var": {
-<<<<<<< HEAD
-        "sp": [
-=======
-        "0": [
->>>>>>> c13b7660
+        "0": [
             ""
         ]
     },
     "std::env::remove_var": {
-<<<<<<< HEAD
-        "sp": [
-=======
-        "0": [
->>>>>>> c13b7660
+        "0": [
             ""
         ]
     },
     "std::ffi::os_str::from_encoded_bytes_unchecked": {
-<<<<<<< HEAD
-        "sp": [
-=======
-        "0": [
->>>>>>> c13b7660
+        "0": [
             "ValidString"
         ]
     },
     "std::ffi::os_str::clone_to_uninit": {
-<<<<<<< HEAD
-        "sp": [
-=======
-        "0": [
->>>>>>> c13b7660
+        "0": [
             "ValidPtr",
             "Aligned"
         ]
     },
     "std::os::unix::net::datagram::from_raw_fd": {
-<<<<<<< HEAD
-        "sp": [
-=======
-        "0": [
->>>>>>> c13b7660
+        "0": [
             "Opened"
         ]
     },
     "std::os::unix::net::listener::from_raw_fd": {
-<<<<<<< HEAD
-        "sp": [
-=======
-        "0": [
->>>>>>> c13b7660
+        "0": [
             "Opened"
         ]
     },
     "std::os::unix::net::stream::from_raw_fd": {
-<<<<<<< HEAD
-        "sp": [
-=======
-        "0": [
->>>>>>> c13b7660
+        "0": [
             "Opened"
         ]
     },
     "std::os::unix::process::CommandExt::before_exec": {
-<<<<<<< HEAD
-        "sp": [
-=======
-        "0": [
->>>>>>> c13b7660
+        "0": [
             ""
         ]
     },
     "std::os::unix::process::pre_exec": {
-<<<<<<< HEAD
-        "sp": [
-=======
-        "0": [
->>>>>>> c13b7660
+        "0": [
             ""
         ]
     },
     "std::os::unix::process::from_raw_fd": {
-<<<<<<< HEAD
-        "sp": [
-=======
-        "0": [
->>>>>>> c13b7660
+        "0": [
             "Opened"
         ]
     },
     "std::os::linux::process::from_raw_fd": {
-<<<<<<< HEAD
-        "sp": [
-=======
-        "0": [
->>>>>>> c13b7660
+        "0": [
             "Opened"
         ]
     },
     "std::os::fd::raw::from_raw_fd": {
-<<<<<<< HEAD
-        "sp": [
-=======
-        "0": [
->>>>>>> c13b7660
+        "0": [
             "Opened"
         ]
     },
     "std::os::fd::owned::borrow_raw": {
-<<<<<<< HEAD
-        "sp": [
-=======
-        "0": [
->>>>>>> c13b7660
+        "0": [
             "Opened",
             "ValidInt"
         ]
     },
     "std::os::fd::owned::from_raw_fd": {
-<<<<<<< HEAD
-        "sp": [
-=======
-        "0": [
->>>>>>> c13b7660
+        "0": [
             "Opened"
         ]
     },
     "std::os::fd::net::from_raw_fd": {
-<<<<<<< HEAD
-        "sp": [
-=======
-        "0": [
->>>>>>> c13b7660
+        "0": [
             "Opened"
         ]
     },
     "std::os::fd::raw::FromRawFd::from_raw_fd": {
-<<<<<<< HEAD
-        "sp": [
-=======
-        "0": [
->>>>>>> c13b7660
+        "0": [
             "Opened"
         ]
     },
     "std::path::clone_to_uninit": {
-<<<<<<< HEAD
-        "sp": [
-=======
-        "0": [
->>>>>>> c13b7660
+        "0": [
             "ValidPtr",
             "Aligned"
         ]
     },
     "std::sys::pal::unix::fd::from_raw_fd": {
-<<<<<<< HEAD
-        "sp": [
-=======
-        "0": [
->>>>>>> c13b7660
+        "0": [
             "Opened"
         ]
     },
     "std::sys::pal::unix::fs::from_raw_fd": {
-<<<<<<< HEAD
-        "sp": [
-=======
-        "0": [
->>>>>>> c13b7660
+        "0": [
             "Opened"
         ]
     },
     "std::sys::pal::unix::linux::pidfd::from_raw_fd": {
-<<<<<<< HEAD
-        "sp": [
-=======
-        "0": [
->>>>>>> c13b7660
+        "0": [
             "Opened"
         ]
     },
     "std::sys::pal::unix::net::from_raw_fd": {
-<<<<<<< HEAD
-        "sp": [
-=======
-        "0": [
->>>>>>> c13b7660
+        "0": [
             "Opened"
         ]
     },
     "std::sys::pal::unix::pipe::from_raw_fd": {
-<<<<<<< HEAD
-        "sp": [
-=======
-        "0": [
->>>>>>> c13b7660
+        "0": [
             "Opened"
         ]
     },
     "std::sys::pal::unix::process::process_common::pre_exec": {
-<<<<<<< HEAD
-        "sp": [
-=======
-        "0": [
->>>>>>> c13b7660
+        "0": [
             ""
         ]
     },
     "std::sys::anonymous_pipe::unix::from_raw_fd": {
-<<<<<<< HEAD
-        "sp": [
-=======
-        "0": [
->>>>>>> c13b7660
+        "0": [
             "Opened"
         ]
     },
     "std::sys::os_str::bytes::clone_to_uninit": {
-<<<<<<< HEAD
-        "sp": [
-=======
-        "0": [
->>>>>>> c13b7660
+        "0": [
             "ValidPtr",
             "Aligned"
         ]
     },
     "std::alloc::System::deallocate": {
-<<<<<<< HEAD
-        "sp": [
-            "AllocatorConsistency",
-=======
-        "0": [
-            "Allocated",
->>>>>>> c13b7660
+        "0": [
+            "Allocated",
             "LayoutConsistency"
         ]
     },
     "std::alloc::System::grow": {
-<<<<<<< HEAD
-        "sp": [
-            "AllocatorConsistency",
-=======
-        "0": [
-            "Allocated",
->>>>>>> c13b7660
+        "0": [
+            "Allocated",
             "LayoutConsistency",
             "ValidInt"
         ]
     },
     "std::alloc::System::grow_zeroed": {
-<<<<<<< HEAD
-        "sp": [
-            "AllocatorConsistency",
-=======
-        "0": [
-            "Allocated",
->>>>>>> c13b7660
+        "0": [
+            "Allocated",
             "LayoutConsistency",
             "ValidInt"
         ]
     },
     "std::alloc::System::shrink": {
-<<<<<<< HEAD
-        "sp": [
-            "AllocatorConsistency",
-=======
-        "0": [
-            "Allocated",
->>>>>>> c13b7660
+        "0": [
+            "Allocated",
             "LayoutConsistency",
             "ValidInt"
         ]
     },
     "std::alloc::deallocate": {
-<<<<<<< HEAD
-        "sp": [
-            "AllocatorConsistency",
-=======
-        "0": [
-            "Allocated",
->>>>>>> c13b7660
+        "0": [
+            "Allocated",
             "LayoutConsistency"
         ]
     },
     "std::alloc::grow": {
-<<<<<<< HEAD
-        "sp": [
-            "AllocatorConsistency",
-=======
-        "0": [
-            "Allocated",
->>>>>>> c13b7660
+        "0": [
+            "Allocated",
             "LayoutConsistency",
             "ValidInt"
         ]
     },
     "std::alloc::grow_zeroed": {
-<<<<<<< HEAD
-        "sp": [
-            "AllocatorConsistency",
-=======
-        "0": [
-            "Allocated",
->>>>>>> c13b7660
+        "0": [
+            "Allocated",
             "LayoutConsistency",
             "ValidInt"
         ]
     },
     "std::alloc::shrink": {
-<<<<<<< HEAD
-        "sp": [
-            "AllocatorConsistency",
-=======
-        "0": [
-            "Allocated",
->>>>>>> c13b7660
+        "0": [
+            "Allocated",
             "LayoutConsistency",
             "ValidInt"
         ]
     },
     "std::raw_attribute": {
-<<<<<<< HEAD
-        "sp": [
-=======
-        "0": [
->>>>>>> c13b7660
+        "0": [
             "Lifetime",
             "ValidInt"
         ]
     },
     "std::from_raw_handle": {
-<<<<<<< HEAD
-        "sp": [
-=======
-        "0": [
->>>>>>> c13b7660
+        "0": [
             "Opened",
             "ValidFreed"
         ]
     },
     "std::thread::spawn_unchecked": {
-<<<<<<< HEAD
-        "sp": [
-=======
-        "0": [
->>>>>>> c13b7660
+        "0": [
             "Lifetime",
             "Init",
             ""
         ]
-<<<<<<< HEAD
-=======
     },
     "core::intrinsics::const_allocate": {
         "0": [
@@ -2392,6 +1980,5 @@
         "0": [
             ""
         ]
->>>>>>> c13b7660
     }
 }  